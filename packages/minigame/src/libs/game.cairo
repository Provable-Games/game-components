use game_components_denshokan::interface::{IDenshokanDispatcher, IDenshokanDispatcherTrait};
use starknet::ContractAddress;
use openzeppelin_token::erc721::interface::{IERC721Dispatcher, IERC721DispatcherTrait};

/// Performs pre-action validation including token ownership and game playability
///
/// # Arguments
/// * `denshokan_address` - The address of the denshokan contract
/// * `token_id` - The game token ID to validate
pub fn pre_action(denshokan_address: ContractAddress, token_id: u64) {
    assert_token_ownership(denshokan_address, token_id);
    assert_game_token_playable(denshokan_address, token_id);
}

/// Performs post-action updates to the game state
///
/// # Arguments
/// * `denshokan_address` - The address of the denshokan contract
/// * `token_id` - The game token ID to update
/// * `game_over` - Whether the game has ended
pub fn post_action(denshokan_address: ContractAddress, token_id: u64, game_over: bool) {
    let denshokan_dispatcher = IDenshokanDispatcher { contract_address: denshokan_address };
    if game_over {
        denshokan_dispatcher.end_game(token_id);
    } else {
        denshokan_dispatcher.update_game(token_id);
    }
}

/// Asserts that the caller owns the specified token
///
/// # Arguments
/// * `denshokan_address` - The address of the denshokan contract
/// * `token_id` - The token ID to check ownership for
pub fn assert_token_ownership(denshokan_address: ContractAddress, token_id: u64) {
    let erc721_dispatcher = IERC721Dispatcher { contract_address: denshokan_address };
    let token_owner = erc721_dispatcher.owner_of(token_id.into());
    assert!(
        token_owner == starknet::get_caller_address(), "Caller is not owner of token {}", token_id,
    );
}

/// Asserts that the game token is in a playable state
///
/// # Arguments
/// * `denshokan_address` - The address of the denshokan contract
/// * `token_id` - The token ID to check playability for
pub fn assert_game_token_playable(denshokan_address: ContractAddress, token_id: u64) {
    let denshokan_dispatcher = IDenshokanDispatcher { contract_address: denshokan_address };
    let is_playable = denshokan_dispatcher.is_game_token_playable(token_id);
    assert!(is_playable, "Game is not playable");
}

/// Registers a game with the denshokan contract
///
/// # Arguments
/// * `denshokan_address` - The address of the denshokan contract
/// * `creator_address` - The address of the game creator
/// * `name` - The name of the game
/// * `description` - The description of the game
/// * `developer` - The developer of the game
/// * `publisher` - The publisher of the game
/// * `genre` - The genre of the game
/// * `image` - The image URL of the game
/// * `color` - Optional color theme for the game
/// * `renderer_address` - Optional renderer contract address
pub fn register_game(
    denshokan_address: ContractAddress,
    creator_address: ContractAddress,
    name: felt252,
    description: ByteArray,
    developer: felt252,
    publisher: felt252,
    genre: felt252,
    image: ByteArray,
    color: Option<ByteArray>,
    renderer_address: Option<ContractAddress>,
) {
    let denshokan_dispatcher = IDenshokanDispatcher { contract_address: denshokan_address };
    denshokan_dispatcher
        .register_game(
            creator_address,
            name,
            description,
            developer,
            publisher,
            genre,
            image,
            color,
            renderer_address,
        );
}

/// Mints a game token through the denshokan contract
///
/// # Arguments
/// * `denshokan_address` - The address of the denshokan contract
/// * `game_address` - The address of the game contract minting the token
/// * `player_name` - Optional player name
/// * `settings_id` - Optional settings ID
/// * `start` - Optional start time
/// * `end` - Optional end time
/// * `objective_ids` - Optional objective IDs
/// * `context` - Optional context data
/// * `client_url` - Optional client URL
/// * `renderer_address` - Optional renderer contract address
/// * `to` - Address to mint the token to
/// * `soulbound` - Whether the token should be soulbound
///
/// # Returns
/// * `u64` - The minted token ID
pub fn mint(
    denshokan_address: ContractAddress,
    game_address: ContractAddress,
    player_name: Option<felt252>,
    settings_id: Option<u32>,
    start: Option<u64>,
    end: Option<u64>,
    objective_ids: Option<Span<u32>>,
    context: Option<ByteArray>,
    client_url: Option<ByteArray>,
    renderer_address: Option<ContractAddress>,
    to: ContractAddress,
    soulbound: bool,
) -> u64 {
    let denshokan_dispatcher = IDenshokanDispatcher { contract_address: denshokan_address };
    denshokan_dispatcher
        .mint(
            Option::Some(game_address),
            player_name,
            settings_id,
            start,
            end,
            objective_ids,
            context,
            client_url,
            renderer_address,
            to,
            soulbound,
        )
<<<<<<< HEAD
} 

/// Gets the player name for a game token
/// 
/// # Arguments
/// * `denshokan_address` - The address of the denshokan contract
/// * `token_id` - The token ID to get the player name for
/// 
/// # Returns
/// * `felt252` - The player name
pub fn get_player_name(denshokan_address: ContractAddress, token_id: u64) -> felt252 {
    let denshokan_dispatcher = IDenshokanDispatcher { contract_address: denshokan_address };
    denshokan_dispatcher.player_name(token_id)
=======
>>>>>>> 9d6c8200
}<|MERGE_RESOLUTION|>--- conflicted
+++ resolved
@@ -138,7 +138,6 @@
             to,
             soulbound,
         )
-<<<<<<< HEAD
 } 
 
 /// Gets the player name for a game token
@@ -152,6 +151,4 @@
 pub fn get_player_name(denshokan_address: ContractAddress, token_id: u64) -> felt252 {
     let denshokan_dispatcher = IDenshokanDispatcher { contract_address: denshokan_address };
     denshokan_dispatcher.player_name(token_id)
-=======
->>>>>>> 9d6c8200
 }