use game_components_denshokan::interface::{IDenshokanDispatcher, IDenshokanDispatcherTrait};
use starknet::ContractAddress;
use crate::models::settings::GameSetting;

/// Gets the settings ID for a game token
///
/// # Arguments
/// * `denshokan_address` - The address of the denshokan contract
/// * `token_id` - The token ID to get settings for
///
/// # Returns
/// * `u32` - The settings ID
pub fn get_settings_id(denshokan_address: ContractAddress, token_id: u64) -> u32 {
    let denshokan_dispatcher = IDenshokanDispatcher { contract_address: denshokan_address };
    denshokan_dispatcher.settings_id(token_id)
}

/// Creates settings in the denshokan contract
///
/// # Arguments
/// * `denshokan_address` - The address of the denshokan contract
/// * `game_address` - The address of the game contract creating the settings
/// * `settings_id` - The ID of the settings to create
/// * `data` - The settings data
<<<<<<< HEAD
pub fn create_settings(denshokan_address: ContractAddress, game_address: ContractAddress, settings_id: u32, name: ByteArray, description: ByteArray, settings: Span<GameSetting>) {
=======
pub fn create_settings(
    denshokan_address: ContractAddress,
    game_address: ContractAddress,
    settings_id: u32,
    data: ByteArray,
) {
>>>>>>> 9d6c8200
    let denshokan_dispatcher = IDenshokanDispatcher { contract_address: denshokan_address };
    denshokan_dispatcher.create_settings(game_address, settings_id, name, description, settings);
}

/// Asserts that a setting exists by checking the game contract
///
/// # Arguments
/// * `game_contract` - Reference to the game contract implementing IMinigameSettings
/// * `settings_id` - The ID of the setting to check
pub fn assert_setting_exists<T, +crate::interface::IMinigameSettings<T>>(
    game_contract: @T, settings_id: u32,
) {
    let setting_exists = game_contract.setting_exists(settings_id);
    if !setting_exists {
        panic!("Game: Setting ID {} does not exist", settings_id);
    }
}<|MERGE_RESOLUTION|>--- conflicted
+++ resolved
@@ -22,16 +22,7 @@
 /// * `game_address` - The address of the game contract creating the settings
 /// * `settings_id` - The ID of the settings to create
 /// * `data` - The settings data
-<<<<<<< HEAD
 pub fn create_settings(denshokan_address: ContractAddress, game_address: ContractAddress, settings_id: u32, name: ByteArray, description: ByteArray, settings: Span<GameSetting>) {
-=======
-pub fn create_settings(
-    denshokan_address: ContractAddress,
-    game_address: ContractAddress,
-    settings_id: u32,
-    data: ByteArray,
-) {
->>>>>>> 9d6c8200
     let denshokan_dispatcher = IDenshokanDispatcher { contract_address: denshokan_address };
     denshokan_dispatcher.create_settings(game_address, settings_id, name, description, settings);
 }
